--- conflicted
+++ resolved
@@ -127,17 +127,10 @@
         , halted    :: !Bool
         }
 
-<<<<<<< HEAD
 type LocalMem = Memory Value
 type RegBank = RegFile Reg Value
+type RngState = [Int]
         
-=======
-type RegBank = [Value]
-type Memory = [Value]
-
-type RngState = [Int]
-
->>>>>>> 51ed56cc
 type SprockellOut = (Address, SprockelRequest)
 
 data SprockelRequest 
@@ -154,22 +147,11 @@
 type InstructionMem = LookupTable Int Instruction
 
 data SystemState = SysState
-<<<<<<< HEAD
         { instrs     :: !InstructionMem
         , sprs       :: ![SprockellState]
         , buffersS2M :: ![Buffer Request]
         , buffersM2S :: ![Buffer Reply]
         , queue      :: !(Fifo (SprockellID, SprockellOut))
         , sharedMem  :: !SharedMem
-        , cycleCount :: !Int
-=======
-        { instrs     :: [Instruction]
-        , sprs       :: [SprockellState]
-        , buffersS2M :: [[Request]]
-        , buffersM2S :: [[Reply]]
-        , queue      :: [(SprockellID, SprockellOut)]
-        , sharedMem  :: Memory
-        , cycleCount :: Int
         , rngState   :: RngState
->>>>>>> 51ed56cc
         }