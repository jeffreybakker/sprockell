--- conflicted
+++ resolved
@@ -75,17 +75,11 @@
 -- ===========================================================================================
 -- ===========================================================================================
 -- "Simulates" sprockells by recursively calling them over and over again
-<<<<<<< HEAD
 simulate :: (SystemState -> String) -> SystemState -> IO SystemState
-simulate debugFunc sysState@(sprs, _, _, _, _, _) 
-    | all halted' sprs = return sysState
+simulate debugFunc sysState
+    | all halted (sprs sysState) = return sysState
     | otherwise   = do
        	sysState' <- system sysState
-=======
-simulate :: (SystemState -> String) -> SystemState -> IO ()
-simulate debugFunc sysState = unless (all halted $ sprs sysState) $ do
-        sysState' <- system sysState
->>>>>>> 4cd4d25f
         putStr (debugFunc sysState')
         simulate debugFunc sysState'
 
