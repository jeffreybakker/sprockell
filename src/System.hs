--- conflicted
+++ resolved
@@ -14,11 +14,7 @@
 
 -- Constants
 bufferSize  = 2 -- bufferSize >  0
-<<<<<<< HEAD
-randomStart = 0 -- Change for different random behaviour
-=======
 memorySize  = 6 -- memorySize >= 0
->>>>>>> 51ed56cc
 
 -- ===========================================================================================
 -- IO Devices
@@ -57,31 +53,18 @@
 
 system :: SystemState -> IO SystemState
 system SysState{..} = do 
-<<<<<<< HEAD
-        let newToQueue        = shuffle cycleCount $ zip [0..] $ map peek buffersS2M
-        let (queue', xreq)    = deQueue $ catQueue queue $ catRequests newToQueue
+        let (r,rngState')     = randomInt rngState
+        let newToQueue        = zip [0..] $ map peek buffersS2M
+        let (queue', xreq)    = deQueue $ catQueue queue $ shuffle r $ catRequests $ newToQueue
         (mem', (sid, reply)) <- processRequest xreq sharedMem
         let replies           = map (\i -> if i == sid then reply else Nothing) [0..]
         let (sprs', sprOutps) = unzip $ zipWith (sprockell instrs) sprs $ map peek buffersM2S
-        let buffersM2S'       = zipWith (<+) buffersM2S replies
-        let buffersS2M'       = zipWith (<+) buffersS2M sprOutps
-        return (SysState instrs sprs' buffersS2M' buffersM2S' queue' mem' (succ cycleCount))
-=======
-        let (r,rngState')     = randomInt rngState
-        let newToQueue        = zip [0..] (map head buffersS2M)
-        let queue'            = queue ++ (shuffle r $ catRequests $ newToQueue)
-        (mem', reply)         <- processRequest queue' sharedMem
-        let replies           = (replicate (length sprs) Nothing) <~ reply
-        let (sprs', sprOutps) = unzip $ zipWith (sprockell instrs) sprs (map head buffersM2S) 
 
         -- Update delay queues
         let buffersM2S'       = zipWith (<+) buffersM2S replies
         let buffersS2M'       = zipWith (<+) buffersS2M sprOutps
 
-        return (SysState instrs sprs' buffersS2M' buffersM2S' (drop 1 queue') mem' (succ cycleCount) rngState')
-
-xs <+ x = drop 1 xs ++ [x]
->>>>>>> 51ed56cc
+        return (SysState instrs sprs' buffersS2M' buffersM2S' queue' mem' rngState')
 
 -- ===========================================================================================
 -- ===========================================================================================
@@ -97,49 +80,27 @@
 -- ===========================================================================================
 -- ===========================================================================================
 -- Initialise SystemState for N sprockells
-<<<<<<< HEAD
-initSystem :: Int -> [Instruction] -> SystemState
-initSystem n is = SysState
+initSystemState :: Int -> [Instruction] -> Seed -> SystemState
+initSystemState n is seed = SysState
         { instrs     = initLookupTable is
         , sprs       = map initSprockell [0..n]
-        , buffersS2M = replicate n (initBuffer bufferSize Nothing)
+        , buffersS2M = replicate n (initBuffer bufferSize Nothing) 
         , buffersM2S = replicate n (initBuffer bufferSize Nothing)
         , queue      = initFifo
         , sharedMem  = initMemory
-        , cycleCount = randomStart
-        }
-=======
-initSystemState :: Int -> [Instruction] -> Seed -> SystemState
-initSystemState n is seed = SysState
-        { instrs     = padWithErrors is
-        , sprs       = map initSprockell [0..n]
-        , buffersS2M = replicate n (replicate bufferSize Nothing)
-        , buffersM2S = replicate n (replicate bufferSize Nothing)
-        , queue      = []
-        , sharedMem  = replicate memorySize 0
-        , cycleCount = 0
         , rngState   = dec2bin seed
         }
-    where
-        padWithErrors is = is ++ [error ("trying to execute from undefined address: " ++ show (length is + n))| n <- [0..]]
  
 pickSeed :: IO (Int)
-pickSeed = getStdRandom $ randomR (0,maxBound)
->>>>>>> 51ed56cc
+pickSeed = getStdRandom $ randomR (0, maxBound)
 
 run :: Int -> [Instruction] -> IO SystemState
-run n instrs = do
-    seed <- pickSeed
-    runWithSeed seed n instrs
+run n instrs = runDebug (const "") n instrs 
 
 runDebug :: (SystemState -> String) -> Int -> [Instruction] -> IO SystemState
-<<<<<<< HEAD
-runDebug debugFunc n instrs = simulate debugFunc (initSystem n instrs)
-=======
 runDebug debugFunc n instrs = do
     seed <- pickSeed
     runDebugWithSeed seed debugFunc n instrs
-
 
 runWithSeed :: Seed -> Int -> [Instruction] -> IO SystemState
 runWithSeed seed = runDebugWithSeed seed (const "")
@@ -147,5 +108,4 @@
 runDebugWithSeed :: Seed -> (SystemState -> String) -> Int -> [Instruction] -> IO SystemState
 runDebugWithSeed seed debugFunc n instrs = printSeed >> simulate debugFunc (initSystemState n instrs seed)
     where
-        printSeed = hPutStrLn stderr $ "Starting with random seed: " ++ show seed
->>>>>>> 51ed56cc
+        printSeed = hPutStrLn stderr $ "Starting with random seed: " ++ show seed